--- conflicted
+++ resolved
@@ -29,17 +29,11 @@
 ring           = { version = "0.16.14", optional = true }
 serde          = { version = "1.0.130", optional = true, features = ["derive"] }
 siphasher      = { version = "0.3.10", optional = true }
-<<<<<<< HEAD
 smallvec       = { version = "1.3", optional = true }
 tokio          = { version = "1.0", optional = true, features = ["io-util", "macros", "net", "time", "sync", "rt-multi-thread" ] }
 tokio-tfo      = { version = "0.2.0", optional = true }
 tokio-rustls   = { version = "0", optional = true }
 rustls-pemfile = { version = "1.0", optional = true }
-=======
-smallvec       = { version = "1", optional = true }
-tokio          = { version = "1.0", optional = true, features = ["io-util", "macros", "net", "time", "sync", "rt-multi-thread" ] }
-tokio-rustls   = { version = "0", optional = true, features = [] }
->>>>>>> 891c8628
 
 [target.'cfg(macos)'.dependencies]
 # specifying this overrides minimum-version mio's 0.2.69 libc dependency, which allows the build to work
@@ -68,19 +62,12 @@
 ci-test     = ["resolv", "resolv-sync", "sign", "std", "serde", "tsig", "validate", "zonefile"]
 
 [dev-dependencies]
-<<<<<<< HEAD
 clap       = { version = "4", features = ["derive"] }
 rustls             = { version = "0.20.8" }
 serde_test         = "1.0.130"
 serde_yaml         = "0.9"
 tokio            = { version = "1", features = ["rt-multi-thread", "io-util", "net", "test-util"] }
 tokio-native-tls = "0.3"
-=======
-rustls             = { version = "0" }
-serde_test         = "1.0.130"
-serde_yaml         = "0.9"
-tokio              = { version = "1", features = ["rt-multi-thread", "io-util", "net"] }
->>>>>>> 891c8628
 tokio-rustls       = { version = "0" }
 webpki-roots       = { version = "0" }
 
@@ -109,22 +96,12 @@
 required-features = ["std", "rand"]
 
 [[example]]
-<<<<<<< HEAD
 name = "serve"
 required-features = ["serve", "tokio-tfo", "tokio-rustls", "rustls-pemfile"]
 
 [[example]]
-name = "tcp-client"
-required-features = ["net"]
-
-[[example]]
-name = "tls-client"
-required-features = ["net"]
-
-[[example]]
 name = "simple-proxy"
 required-features = ["net", "serve"]
-=======
+
 name = "client-transports"
-required-features = ["net"]
->>>>>>> 891c8628
+required-features = ["net"]