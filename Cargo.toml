--- conflicted
+++ resolved
@@ -25,28 +25,19 @@
 chrono         = { version = "0.4.6", optional = true, default-features = false }
 futures        = { version = "0.3", optional = true }
 heapless       = { version = "0.7", optional = true }
-<<<<<<< HEAD
 libc           = { version = "0.2.79", default-features = false, optional = true } # 0.2.79 is the first version that has IP_PMTUDISC_OMIT
-ring           = { version = "0.16.14", optional = true }
-serde          = { version = "1.0.130", optional = true, features = ["derive"] }
-siphasher      = { version = "0.3.10", optional = true }
-smallvec       = { version = "1.3", optional = true }
-tokio          = { version = "1.0", optional = true, features = ["io-util", "macros", "net", "time", "sync", "rt-multi-thread" ] }
-tokio-tfo      = { version = "0.2.0", optional = true }
-tokio-rustls   = { version = "0", optional = true }
-rustls-pemfile = { version = "1.0", optional = true }
-=======
 #openssl       = { version = "0.10", optional = true }
 ring           = { version = "0.17", optional = true }
 serde          = { version = "1.0.130", optional = true, features = ["derive"] }
 siphasher      = { version = "1", optional = true }
-smallvec       = { version = "1", optional = true }
-tokio          = { version = "1.33", optional = true, features = ["io-util", "macros", "net", "time", "sync" ] }
+smallvec       = { version = "1.3", optional = true }
+tokio          = { version = "1.33", optional = true, features = ["io-util", "macros", "net", "time", "sync", "rt-multi-thread" ] }
 tokio-rustls   = { version = "0.24", optional = true, features = [] }
+tokio-tfo      = { version = "0.2.0", optional = true }
+rustls-pemfile = { version = "1.0", optional = true }
 
 # XXX Force proc-macro2 to at least 1.0.69 for minimal-version build
 proc-macro2    = "1.0.69"
->>>>>>> 33d73f81
 
 [target.'cfg(macos)'.dependencies]
 # specifying this overrides minimum-version mio's 0.2.69 libc dependency, which allows the build to work
@@ -65,11 +56,7 @@
 sign        = ["std"]
 smallvec    = ["dep:smallvec", "octseq/smallvec"]
 std         = []
-<<<<<<< HEAD
-net         = ["bytes", "futures", "tokio", "tokio-rustls"]
-=======
 net         = ["bytes", "futures", "std", "tokio", "tokio-rustls"]
->>>>>>> 33d73f81
 tsig        = ["bytes", "ring", "smallvec"]
 validate    = ["std", "ring"]
 zonefile    = ["bytes", "std"]
@@ -79,7 +66,6 @@
 ci-test     = ["resolv", "resolv-sync", "sign", "std", "serde", "tsig", "validate", "zonefile"]
 
 [dev-dependencies]
-<<<<<<< HEAD
 clap       = { version = "=4.3.12", features = ["derive"] }
 anstream = "0.3.2"
 anstyle = "=1.0.1"
@@ -96,13 +82,6 @@
 tokio-native-tls = "0.3"
 tokio-rustls       = { version = "0.24.1" }
 webpki-roots       = { version = "0.25.2" }
-=======
-rustls             = { version = "0.21.9" }
-serde_test         = "1.0.130"
-serde_yaml         = "0.9"
-tokio              = { version = "1", features = ["rt-multi-thread", "io-util", "net"] }
-webpki-roots       = { version = "0.25" }
->>>>>>> 33d73f81
 
 [package.metadata.docs.rs]
 all-features = true
@@ -129,7 +108,6 @@
 required-features = ["std", "rand"]
 
 [[example]]
-<<<<<<< HEAD
 name = "serve"
 required-features = ["serve", "tokio-tfo", "tokio-rustls", "rustls-pemfile"]
 
@@ -138,7 +116,5 @@
 required-features = ["net", "serve"]
 
 [[example]]
-=======
->>>>>>> 33d73f81
 name = "client-transports"
 required-features = ["net"]