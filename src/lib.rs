//! A DNS library for Rust.
//!
//! This crates provides a number of building blocks for developing
//! functionality related to the DNS. It provides fundamental types, traits,
//! and code as well as a wide range of optional features. The intent is to
//! eventually cover all aspects of modern DNS.
//!
//! The crate uses feature flags to allow you to select only those modules
//! you need for you particular project. In most cases, the feature names
//! are equal to the module they enable.
//!
//! # Modules
//!
//! A set of modules providing fundamental types and functionality is always
//! enabled:
//!
//! * [base] contains a wide variety of types, traits, and functionality
//!   to deal with DNS data, and
//! * [rdata] contains types and implementations for a growing number of
//!   record types.
//!
//! These two modules have been designed with great flexibility in mind but
//! can be a bit cumbersome to use. The module
#![cfg_attr(feature = "plain", doc = "[plain]")]
#![cfg_attr(not(feature = "plain"), doc = "_plain_")]
//! (which needs to be enabled via the `plain` feature) provides simplified
//! version that are more convenient to use but assume use cases that
//! provide standard library support and multi-thread synchronization.
//!
//! In addition to those three basic modules, there are a number of modules
//! for more specific features that are not required in all applications. In
//! order to keep the amount of code to be compiled and the number of
//! dependencies small, these are hidden behind feature flags through which
//! they can be enabled if required. The flags have the same names as the
//! modules.
//!
//! Currently, there are the following modules:
//!
#![cfg_attr(feature = "net", doc = "* [net]:")]
#![cfg_attr(not(feature = "net"), doc = "* net:")]
//!   Sending and receiving DNS message.
#![cfg_attr(feature = "resolv", doc = "* [resolv]:")]
#![cfg_attr(not(feature = "resolv"), doc = "* resolv:")]
//!   An asynchronous DNS resolver based on the
//!   [Tokio](https://tokio.rs/) async runtime.
#![cfg_attr(feature = "sign", doc = "* [sign]:")]
#![cfg_attr(not(feature = "sign"), doc = "* sign:")]
//!   Experimental support for DNSSEC signing.
#![cfg_attr(feature = "tsig", doc = "* [tsig]:")]
#![cfg_attr(not(feature = "tsig"), doc = "* tsig:")]
//!   Support for securing DNS transactions with TSIG records.
#![cfg_attr(feature = "validate", doc = "* [validate]:")]
#![cfg_attr(not(feature = "validate"), doc = "* validate:")]
//!   Experimental support for DNSSEC validation.
#![cfg_attr(feature = "zonefile", doc = "* [zonefile]:")]
#![cfg_attr(not(feature = "zonefile"), doc = "* zonefile:")]
//!   Experimental reading and writing of zone files, i.e., the textual
//!   representation of DNS data.
//!
//! Finally, the [dep] module contains re-exports of some important
//! dependencies to help avoid issues with multiple versions of a crate.
//!
//! # Reference of feature flags
//!
//! The following is the complete list of the feature flags with the
//! exception of unstable features which are described below.
//!
//! * `bytes`: Enables using the types `Bytes` and `BytesMut` from the
//!   [bytes](https://github.com/tokio-rs/bytes) crate as octet sequences.
//! * `chrono`: Adds the [chrono](https://github.com/chronotope/chrono)
//!   crate as a dependency. This adds support for generating serial numbers
//!   from time stamps.
//! * `heapless`: enables the use of the `Vec` type from the
//!   [heapless](https://github.com/japaric/heapless) crate as octet
//!   sequences.
//! * `interop`: Activate interoperability tests that rely on other software
//!   to be installed in the system (currently NSD and dig) and will fail if
//!   it isn’t. This feature is not meaningful for users of the crate.
//! * `plain`: Enables the
#![cfg_attr(feature = "plain", doc = "  [plain]")]
#![cfg_attr(not(feature = "plain"), doc = "  plain")]
//!   module.
//! * `rand`: Enables a number of methods that rely on a random number
//!   generator being available in the system.
//! * `resolv`: Enables the asynchronous stub resolver via the
#![cfg_attr(feature = "resolv", doc = "  [resolv]")]
#![cfg_attr(not(feature = "resolv"), doc = "  resolv")]
//!   module.
//! * `resolv-sync`: Enables the synchronous version of the stub resolver.
//! * `ring`: Enables crypto functionality via the
//!   [ring](https://github.com/briansmith/ring) crate.
//! * `serde`: Enables serde serialization for a number of basic types.
//! * `sign`: basic DNSSEC signing support. This will enable the
#![cfg_attr(feature = "sign", doc = "  [sign]")]
#![cfg_attr(not(feature = "sign"), doc = "  sign")]
//!   module and requires the `std` feature. Note that this will not directly
//!   enable actual signing. For that you will also need to pick a crypto
//!   module via an additional feature. Currently we only support the `ring`
//!   module, but support for OpenSSL is coming soon.
//! * `siphasher`: enables the dependency on the
//!   [siphasher](https://github.com/jedisct1/rust-siphash) crate which allows
//!   generating and checking hashes in [standard server
//!   cookies][crate::base::opt::cookie::StandardServerCookie].
//! * `smallvec`: enables the use of the `Smallvec` type from the
//!   [smallvec](https://github.com/servo/rust-smallvec) crate as octet
//!   sequences.
//! * `std`: support for the Rust std library. This feature is enabled by
//!   default.
//! * `tsig`: support for signing and validating message exchanges via TSIG
//!   signatures. This enables the
#![cfg_attr(feature = "tsig", doc = "  [tsig]")]
#![cfg_attr(not(feature = "tsig"), doc = "  tsig")]
//!   module and currently pulls in the
//!   `bytes`, `ring`, and `smallvec` features.
//! * `validate`: basic DNSSEC validation support. This feature enables the
#![cfg_attr(feature = "validate", doc = "  [validate]")]
#![cfg_attr(not(feature = "validate"), doc = "  validate")]
//!   module and currently also enables the `std` and `ring`
//!   features.
//! * `zonefile`: reading and writing of zonefiles. This feature enables the
#![cfg_attr(feature = "zonefile", doc = "  [zonefile]")]
#![cfg_attr(not(feature = "zonefile"), doc = "  zonefile")]
//!   module and currently also enables the `bytes` and `std` features.
//!
//! # Unstable features
//!
//! When adding new functionality to the crate, practical experience is
//! necessary to arrive at a good, user friendly design. Unstable features
//! allow adding and rapidly changing new code without having to release
//! versions allowing breaking changes all the time. If you use unstable
//! features, it is best to specify a concrete version as a dependency in
//! `Cargo.toml` using the `=` operator, e.g.:
//!
//! ```text
//! [dependencies]
//! domain = "=0.9.3"
//! ```
//!
//! Currently, the following unstable features exist:
//!
//! * `unstable-client-transport`: sending and receiving DNS messages from
//!   a client perspective; primarily the `net::client` module.
//!
//! Note: Some functionality is currently informally marked as
//! “experimental” since it was introduced before adoption of the concept
//! of unstable features. These will follow proper Semver practice but may
//! change significantly in releases with breaking changes.

#![no_std]
#![allow(renamed_and_removed_lints)]
#![allow(clippy::unknown_clippy_lints)]
#![allow(clippy::uninlined_format_args)]
#![cfg_attr(docsrs, feature(doc_cfg))]

#[cfg(feature = "std")]
#[allow(unused_imports)] // Import macros even if unused.
#[macro_use]
extern crate std;

#[macro_use]
extern crate core;

pub mod base;
pub mod dep;
<<<<<<< HEAD
pub mod plain;
=======
pub mod net;
>>>>>>> 23ad84e8
pub mod rdata;
pub mod resolv;
pub mod sign;
pub mod test;
pub mod tsig;
pub mod utils;
pub mod validate;
pub mod zonefile;<|MERGE_RESOLUTION|>--- conflicted
+++ resolved
@@ -162,11 +162,8 @@
 
 pub mod base;
 pub mod dep;
-<<<<<<< HEAD
+pub mod net;
 pub mod plain;
-=======
-pub mod net;
->>>>>>> 23ad84e8
 pub mod rdata;
 pub mod resolv;
 pub mod sign;
