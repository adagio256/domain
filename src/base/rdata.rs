--- conflicted
+++ resolved
@@ -182,21 +182,12 @@
 /// A record data type that can parse and represent any type of record.
 ///
 /// While [`ParseRecordData`] allows a type to signal that it doesn’t
-<<<<<<< HEAD
-/// actually cover a certain record type, this trait is for types that cover
-/// everything.
-///
-/// When implementing a type for this trait, keep in mind that some record
-/// types – specifically those defined by [RFC 1035][crate::rdata::rfc1035] –
-/// can contain compressed domain names. This, this trait cannot be
-=======
 /// actually cover a certain record type, this trait is for types that can
 /// parse and represent record data of any type.
 ///
 /// When implementing a type for this trait, keep in mind that some record
 /// types – specifically those defined by [RFC 1035][crate::rdata::rfc1035] –
 /// can contain compressed domain names. Thus, this trait cannot be
->>>>>>> 4d75f478
 /// implemented by [`UnknownRecordData`] which just takes the raw data
 /// uninterpreted.
 pub trait ParseAnyRecordData<'a, Octs: ?Sized>: RecordData + Sized {
