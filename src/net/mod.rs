//! Sending and receiving DNS messages.
//!
//! This module provides types, traits, and functions for sending and receiving
//! DNS messages.
//!
//! Currently, the module only provides the unstable
#![cfg_attr(feature = "unstable-client-transport", doc = " [`client`]")]
#![cfg_attr(not(feature = "unstable-client-transport"), doc = " `client`")]
<<<<<<< HEAD
//! sub-module intended for sending requests and receiving responses to them,
//! and the unstable
#![cfg_attr(feature = "unstable-server-transport", doc = " [`server`]")]
#![cfg_attr(not(feature = "unstable-server-transport"), doc = " `server`")]
//! sub-module intended for receiving requests and sending responses to them.
=======
//! sub-module for sending requests and receiving responses to them.
#![cfg_attr(
    not(feature = "unstable-client-transport"),
    doc = " The `unstable-client-transport` feature is necessary to enable this module."
)]
//!
>>>>>>> d3c656a6
#![cfg(feature = "net")]
#![cfg_attr(docsrs, doc(cfg(feature = "net")))]

pub mod client;
pub mod server;<|MERGE_RESOLUTION|>--- conflicted
+++ resolved
@@ -6,20 +6,13 @@
 //! Currently, the module only provides the unstable
 #![cfg_attr(feature = "unstable-client-transport", doc = " [`client`]")]
 #![cfg_attr(not(feature = "unstable-client-transport"), doc = " `client`")]
-<<<<<<< HEAD
 //! sub-module intended for sending requests and receiving responses to them,
 //! and the unstable
 #![cfg_attr(feature = "unstable-server-transport", doc = " [`server`]")]
 #![cfg_attr(not(feature = "unstable-server-transport"), doc = " `server`")]
 //! sub-module intended for receiving requests and sending responses to them.
-=======
 //! sub-module for sending requests and receiving responses to them.
-#![cfg_attr(
-    not(feature = "unstable-client-transport"),
-    doc = " The `unstable-client-transport` feature is necessary to enable this module."
-)]
 //!
->>>>>>> d3c656a6
 #![cfg(feature = "net")]
 #![cfg_attr(docsrs, doc(cfg(feature = "net")))]
 
