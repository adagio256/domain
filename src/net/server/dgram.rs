//! Support for datagram based server transports.
//!
//! Wikipedia defines [Datagram] as:
//!
//! > _A datagram is a basic transfer unit associated with a packet-switched
//! > network. Datagrams are typically structured in header and payload
//! > sections. Datagrams provide a connectionless communication service
//! > across a packet-switched network. The delivery, arrival time, and order
//! > of arrival of datagrams need not be guaranteed by the network._
//!
//! [Datagram]: https://en.wikipedia.org/wiki/Datagram
use core::fmt::Debug;
use core::future::poll_fn;
use core::ops::Deref;
use core::time::Duration;

use std::io;
use std::net::SocketAddr;
use std::string::String;
use std::string::ToString;
use std::sync::{Arc, Mutex};

use octseq::Octets;
use tokio::io::ReadBuf;
use tokio::net::UdpSocket;
use tokio::sync::watch;
use tokio::time::interval;
use tokio::time::timeout;
use tokio::time::Instant;
use tokio::time::MissedTickBehavior;
use tracing::Level;
use tracing::{enabled, error, trace};

use crate::base::Message;
use crate::net::server::buf::BufSource;
use crate::net::server::error::Error;
use crate::net::server::message::CommonMessageFlow;
use crate::net::server::message::Request;
use crate::net::server::metrics::ServerMetrics;
use crate::net::server::middleware::chain::MiddlewareChain;
use crate::net::server::service::{CallResult, Service, ServiceFeedback};
use crate::net::server::sock::AsyncDgramSock;
use crate::net::server::util::to_pcap_text;
use crate::utils::config::DefMinMax;

use super::buf::VecBufSource;
use super::message::{TransportSpecificContext, UdpTransportContext};
use super::middleware::builder::MiddlewareBuilder;
use super::ServerCommand;
use crate::base::wire::Composer;
use arc_swap::ArcSwap;

/// A UDP transport based DNS server transport.
///
/// UDP aka User Datagram Protocol, as implied by the name, is a datagram
/// based protocol. This type defines a type of [`DgramServer`] that expects
/// connections to be received via [`tokio::net::UdpSocket`] and can thus be
/// used to implement a UDP based DNS server.
pub type UdpServer<Svc> = DgramServer<UdpSocket, VecBufSource, Svc>;

/// Limit the time to wait for a complete message to be written to the client.
///
/// The value has to be between 1ms and 60 seconds. The default value is 5
/// seconds.
const WRITE_TIMEOUT: DefMinMax<Duration> = DefMinMax::new(
    Duration::from_secs(5),
    Duration::from_millis(1),
    Duration::from_secs(60),
);

/// Limit suggested for the maximum response size to create.
///
/// The value has to be between 512 and 4,096 per [RFC 6891]. The default
/// value is 1232 per the [2020 DNS Flag Day].
///
/// The [`Service`] and [`MiddlewareChain`] (if any) are responsible for
/// enforcing this limit.
///
/// [2020 DNS Flag Day]: http://www.dnsflagday.net/2020/
/// [RFC 6891]: https://datatracker.ietf.org/doc/html/rfc6891#section-6.2.5
const MAX_RESPONSE_SIZE: DefMinMax<u16> = DefMinMax::new(1232, 512, 4096);

//----------- Config ---------------------------------------------------------

/// Configuration for a datagram server.
#[derive(Debug)]
pub struct Config<RequestOctets, Target> {
    /// Limit suggested to [`Service`] on maximum response size to create.
    max_response_size: Option<u16>,

    /// Limit the time to wait for a complete message to be written to the client.
    write_timeout: Duration,

    /// The middleware chain used to pre-process requests and post-process
    /// responses.
    middleware_chain: MiddlewareChain<RequestOctets, Target>,
}

impl<RequestOctets, Target> Config<RequestOctets, Target>
where
    RequestOctets: Octets,
    Target: Composer + Default,
{
    /// Creates a new, default config.
    pub fn new() -> Self {
        Default::default()
    }

    /// Sets the limit suggested for the maximum response size to create.
    ///
    /// The value has to be between 512 and 4,096 per [RFC 6891]. The default
    /// value is 1232 per the [2020 DNS Flag Day].
    ///
    /// Pass `None` to prevent sending a limit suggestion to the middleware
    /// (if any) and service.
    ///
    /// The [`Service`] and [`MiddlewareChain`] (if any) are response for
    /// enforcing the suggested limit, or deciding what to do if this is None.
    ///
    /// # Reconfigure
    ///
    /// On [`DgramServer::reconfigure`]` any change to this setting will only
    /// affect requests received after the setting is changed, in progress
    /// requests will be unaffected.
    ///
    /// [2020 DNS Flag Day]: http://www.dnsflagday.net/2020/
    /// [RFC 6891]:
    ///     https://datatracker.ietf.org/doc/html/rfc6891#section-6.2.5
    pub fn set_max_response_size(&mut self, value: Option<u16>) {
        self.max_response_size = value;
    }

    /// Sets the time to wait for a complete message to be written to the
    /// client.
    ///
    /// The value has to be between 1ms and 60 seconds. The default value is 5
    /// seconds.
    ///
    /// # Reconfigure
    ///
    /// On [`DgramServer::reconfigure`]` any change to this setting will only
    /// affect responses sent after the setting is changed, in-flight
    /// responses will be unaffected.
    pub fn set_write_timeout(&mut self, value: Duration) {
        self.write_timeout = value;
    }

    /// Set the middleware chain used to pre-process requests and post-process
    /// responses.
    ///
    /// # Reconfigure
    ///
    /// On [`DgramServer::reconfigure`]` any change to this setting will only
    /// affect requests (and their responses) received after the setting is
    /// changed, in progress requests will be unaffected.
    pub fn set_middleware_chain(
        &mut self,
        value: MiddlewareChain<RequestOctets, Target>,
    ) {
        self.middleware_chain = value;
    }
}

//--- Default

impl<RequestOctets, Target> Default for Config<RequestOctets, Target>
where
    RequestOctets: Octets,
    Target: Composer + Default,
{
    fn default() -> Self {
        Self {
            max_response_size: Some(MAX_RESPONSE_SIZE.default()),
            write_timeout: WRITE_TIMEOUT.default(),
            middleware_chain: MiddlewareBuilder::default().build(),
        }
    }
}

//--- Clone

impl<RequestOctets, Target> Clone for Config<RequestOctets, Target>
where
    RequestOctets: Octets,
    Target: Composer + Default,
{
    fn clone(&self) -> Self {
        Self {
            max_response_size: self.max_response_size,
            write_timeout: self.write_timeout,
            middleware_chain: self.middleware_chain.clone(),
        }
    }
}

//------------ DgramServer ---------------------------------------------------

/// A [`ServerCommand`] capable of propagating a DgramServer [`Config`] value.
type ServerCommandType<Buf, Svc> = ServerCommand<Config<Buf, Svc>>;

/// A thread safe sender of [`ServerCommand`]s.
type CommandSender<Buf, Svc> =
    Arc<Mutex<watch::Sender<ServerCommandType<Buf, Svc>>>>;

/// A thread safe receiver of [`ServerCommand`]s.
type CommandReceiver<Buf, Svc> = watch::Receiver<ServerCommandType<Buf, Svc>>;

/// A server for connecting clients via a datagram based network transport to
/// a [`Service`].
///
/// [`DgramServer`] doesn't itself define how messages should be received,
/// message buffers should be allocated, message lengths should be determined
/// or how request messages should be received and responses sent. Instead it
/// is generic over types that provide these abilities.
///
/// By using different implementations of these traits, or even your own
/// implementations, the behaviour of [`DgramServer`] can be tuned as needed.
///
/// The [`DgramServer`] needs a socket to receive incoming messages, a
/// [`BufSource`] to create message buffers on demand, and a [`Service`] to
/// handle received request messages and generate corresponding response
/// messages for [`DgramServer`] to deliver to the client.
///
/// A socket is anything that implements the [`AsyncDgramSock`] trait. This
/// crate provides an implementation for [`tokio::net::UdpSocket`]. When
/// wrapped inside an [`Arc`] the same `UdpSocket` can be [`Arc::clone`]d to
/// multiple instances of [`DgramServer`] potentially increasing throughput.
///
/// # Examples
///
/// The example below shows how to create, run and shutdown a [`DgramServer`]
/// configured to receive requests and write responses via a
/// [`tokio::net::UdpSocket`] using a [`VecBufSource`] for buffer allocation
/// and a [`Service`] to generate responses to requests.
///
/// ```no_run
/// use std::boxed::Box;
/// use std::future::{Future, Ready};
/// use std::pin::Pin;
/// use std::sync::Arc;
///
/// use tokio::net::UdpSocket;
///
/// use domain::base::Message;
/// use domain::net::server::buf::VecBufSource;
/// use domain::net::server::dgram::DgramServer;
/// use domain::net::server::message::Request;
/// use domain::net::server::middleware::builder::MiddlewareBuilder;
/// use domain::net::server::service::{CallResult, ServiceError, Transaction};
/// use domain::net::server::stream::StreamServer;
/// use domain::net::server::util::service_fn;
///
/// fn my_service(msg: Request<Vec<u8>>, _meta: ())
/// -> Result<
<<<<<<< HEAD
///     Transaction<Vec<u8>,
=======
///     Transaction<
///         Result<CallResult<Vec<u8>>, ServiceError>,
>>>>>>> 83c6a7cc
///         Pin<Box<dyn Future<
///             Output = Result<CallResult<Vec<u8>>, ServiceError>
///         > + Send>>,
///     >,
///     ServiceError,
/// >
/// {
///     todo!()
/// }
///
/// #[tokio::main]
/// async fn main() {
///     // Create a service impl from the service fn
///     let svc = service_fn(my_service, ());
///
///     // Bind to a local port and listen for incoming UDP messages.
///     let udpsocket = UdpSocket::bind("127.0.0.1:8053").await.unwrap();
///
///     // Create a server that will accept those connections and pass
///     // received messages to your service and in turn pass generated
///     // responses back to the client.
///     let srv = Arc::new(DgramServer::new(udpsocket, VecBufSource, svc));
///
///     // Run the server.
///     let spawned_srv = srv.clone();
///     tokio::spawn(async move { spawned_srv.run().await });
///
///     // ... do something ...
///
///     // Shutdown the server.
///     srv.shutdown().unwrap();
/// }
/// ```
///
/// [`Service`]: super::service::Service
/// [`VecBufSource`]: super::buf::VecBufSource
/// [`tokio::net::TcpListener`]:
///     https://docs.rs/tokio/latest/tokio/net/struct.TcpListener.html

pub struct DgramServer<Sock, Buf, Svc>
where
    Sock: AsyncDgramSock + Send + Sync + 'static,
    Buf: BufSource + Send + Sync + 'static,
    Buf::Output: Octets + Send + Sync,
    Svc: Service<Buf::Output> + Send + Sync + 'static,
    Svc::Target: Send + Composer + Default,
{
    /// The configuration of the server.
    config: Arc<ArcSwap<Config<Buf::Output, Svc::Target>>>,

    /// A receiver for receiving [`ServerCommand`]s.
    ///
    /// Used by both the server and spawned connections to react to sent
    /// commands.
    command_rx: CommandReceiver<Buf::Output, Svc::Target>,

    /// A sender for sending [`ServerCommand`]s.
    ///
    /// Used to signal the server to stop, reconfigure, etc.
    command_tx: CommandSender<Buf::Output, Svc::Target>,

    /// The network socket over which client requests will be received
    /// and responses sent.
    sock: Arc<Sock>,

    /// A [`BufSource`] for creating buffers on demand.
    buf: Buf,

    /// A [`Service`] for handling received requests and generating responses.
    service: Svc,

    /// [`ServerMetrics`] describing the status of the server.
    metrics: Arc<ServerMetrics>,
}

/// Creation
///
impl<Sock, Buf, Svc> DgramServer<Sock, Buf, Svc>
where
    Sock: AsyncDgramSock + Send + Sync,
    Buf: BufSource + Send + Sync,
    Buf::Output: Octets + Send + Sync,
    Svc: Service<Buf::Output> + Send + Sync,
    Svc::Target: Send + Composer + Default,
{
    /// Constructs a new [`DgramServer`] with default configuration.
    ///
    /// See [`Self::with_config`].
    #[must_use]
    pub fn new(sock: Sock, buf: Buf, service: Svc) -> Self {
        Self::with_config(sock, buf, service, Config::default())
    }

    /// Constructs a new [`DgramServer`] with a given configuration.
    ///
    /// Takes:
    /// - A socket which must implement [`AsyncDgramSock`] and is responsible
    /// receiving new messages and send responses back to the client.
    /// - A [`BufSource`] for creating buffers on demand.
    /// - A [`Service`] for handling received requests and generating
    ///   responses.
    /// - A [`Config`] with settings to control the server behaviour.
    ///
    /// Invoke [`run`] to receive and process incoming messages.
    ///
    /// [`run`]: Self::run()
    #[must_use]
    pub fn with_config(
        sock: Sock,
        buf: Buf,
        service: Svc,
        config: Config<Buf::Output, Svc::Target>,
    ) -> Self {
        let (command_tx, command_rx) = watch::channel(ServerCommand::Init);
        let command_tx = Arc::new(Mutex::new(command_tx));
        let metrics = Arc::new(ServerMetrics::connection_less());
        let config = Arc::new(ArcSwap::from_pointee(config));

        DgramServer {
            config,
            command_tx,
            command_rx,
            sock: sock.into(),
            buf,
            service,
            metrics,
        }
    }
}

/// Access
///
impl<Sock, Buf, Svc> DgramServer<Sock, Buf, Svc>
where
    Sock: AsyncDgramSock + Send + Sync + 'static,
    Buf: BufSource + Send + Sync + 'static,
    Buf::Output: Octets + Send + Sync + 'static + Debug,
    Svc: Service<Buf::Output> + Send + Sync + 'static,
    Svc::Target: Send + Composer + Debug + Default,
{
    /// Get a reference to the network source being used to receive messages.
    #[must_use]
    pub fn source(&self) -> Arc<Sock> {
        self.sock.clone()
    }

    /// Get a reference to the metrics for this server.
    #[must_use]
    pub fn metrics(&self) -> Arc<ServerMetrics> {
        self.metrics.clone()
    }
}

/// Control
///
impl<Sock, Buf, Svc> DgramServer<Sock, Buf, Svc>
where
    Sock: AsyncDgramSock + Send + Sync + 'static,
    Buf: BufSource + Send + Sync,
    Buf::Output: Octets + Send + Sync + 'static,
    Svc: Service<Buf::Output> + Send + Sync + 'static,
    Svc::Target: Send + Composer + Default,
{
    /// Start the server.
    ///
    /// # Drop behaviour
    ///
    /// When dropped [`shutdown`] will be invoked.
    ///
    /// [`shutdown`]: Self::shutdown
    pub async fn run(&self)
    where
        Svc::Future: Send,
    {
        if let Err(err) = self.run_until_error().await {
            error!("Server stopped due to error: {err}");
        }
    }

    /// Reconfigure the server while running.
    ///
    ///
    pub fn reconfigure(
        &self,
        config: Config<Buf::Output, Svc::Target>,
    ) -> Result<(), Error> {
        self.command_tx
            .lock()
            .map_err(|_| Error::CommandCouldNotBeSent)?
            .send(ServerCommand::Reconfigure(config))
            .map_err(|_| Error::CommandCouldNotBeSent)
    }

    /// Stop the server.
    ///
    /// In-flight requests will continue being processed but no new messages
    /// will be accepted. Pending responses will be written as long as the
    /// socket that was given to the server when it was created remains
    /// operational.
    ///
    /// [`Self::is_shutdown`] can be used to dertermine if shutdown is
    /// complete.
    ///
    /// [`Self::await_shutdown`] can be used to wait for shutdown to complete.
    pub fn shutdown(&self) -> Result<(), Error> {
        self.command_tx
            .lock()
            .map_err(|_| Error::CommandCouldNotBeSent)?
            .send(ServerCommand::Shutdown)
            .map_err(|_| Error::CommandCouldNotBeSent)
    }

    /// Check if shutdown has completed.
    ///
    /// Note that until shutdown is fully complete some Tokio background tasks
    /// may remain scheduled or active to process in-flight requests.
    pub fn is_shutdown(&self) -> bool {
        self.metrics.num_inflight_requests() == 0
            && self.metrics.num_pending_writes() == 0
    }

    /// Wait for an in-progress shutdown to complete.
    ///
    /// Returns true if the server shutdown in the given time period, false
    /// otherwise.
    ///
    /// To start the shutdown process first call [`Self::shutdown`] then use
    /// this method to wait for the shutdown process to complete.
    pub async fn await_shutdown(&self, duration: Duration) -> bool {
        timeout(duration, async {
            let mut interval = interval(Duration::from_millis(100));
            interval.set_missed_tick_behavior(MissedTickBehavior::Skip);
            while !self.is_shutdown() {
                interval.tick().await;
            }
        })
        .await
        .is_ok()
    }
}

//--- Internal details

impl<Sock, Buf, Svc> DgramServer<Sock, Buf, Svc>
where
    Sock: AsyncDgramSock + Send + Sync + 'static,
    Buf: BufSource + Send + Sync,
    Buf::Output: Octets + Send + Sync + 'static,
    Svc: Service<Buf::Output> + Send + Sync + 'static,
    Svc::Target: Send + Composer + Default,
{
    /// Receive incoming messages until shutdown or fatal error.
    async fn run_until_error(&self) -> Result<(), String>
    where
        Svc::Future: Send,
    {
        let mut command_rx = self.command_rx.clone();

        loop {
            tokio::select! {
                // Poll futures in match arm order, not randomly.
                biased;

                // First, prefer obeying `ServerCommand`s over everything
                // else.
                res = command_rx.changed() => {
                    self.process_server_command(res, &mut command_rx)?;
                }

                _ = self.sock.readable() => {
                    let (msg, addr, bytes_read) = match self.recv_from() {
                        Ok(res) => res,
                        Err(err) if err.kind() == io::ErrorKind::WouldBlock => continue,
                        Err(err) => return Err(format!("Error while receiving message: {err}")),
                    };

                    let received_at = Instant::now();
                    self.metrics.inc_num_received_requests();

                    if enabled!(Level::TRACE) {
                        let pcap_text = to_pcap_text(&msg, bytes_read);
                        trace!(%addr, pcap_text, "Received message");
                    }

                    let state = self.mk_state_for_request();

                    self.process_request(
                        msg, received_at, addr,
                        self.config.load().middleware_chain.clone(),
                        &self.service,
                        self.metrics.clone(),
                        state,
                    )
                        .map_err(|err|
                            format!("Error while processing message: {err}")
                        )?;
                }
            }
        }
    }

    /// Decide what to do with a received [`ServerCommand`].
    fn process_server_command(
        &self,
        res: Result<(), watch::error::RecvError>,
        command_rx: &mut CommandReceiver<Buf::Output, Svc::Target>,
    ) -> Result<(), String> {
        // If the parent server no longer exists but was not cleanly shutdown
        // then the command channel will be closed and attempting to check for
        // a new command will fail. Advise the caller to break the connection
        // and cleanup if such a problem occurs.
        res.map_err(|err| format!("Error while receiving command: {err}"))?;

        // Get the changed command.
        let lock = command_rx.borrow_and_update();
        let command = lock.deref();

        // And process it.
        match command {
            ServerCommand::Init => {
                // The initial "Init" value in the watch channel is never
                // actually seen because changed() is required to return true
                // before we call borrow_and_update() but the initial value in
                // the channel, Init, is not considered a "change". So the
                // only way to end up here would be if we somehow wrongly
                // placed another ServerCommand::Init value into the watch
                // channel after the initial one.
                unreachable!()
            }

            ServerCommand::CloseConnection => {
                // A datagram server does not have connections so handling the
                // close of a connection which can never happen has no meaning
                // as it cannot occur. However a Service impl cannot know
                // which server will receive the ServerCommand if it is
                // shared between multiple servers and so we should just
                // ignore this if we receive it.
            }

            ServerCommand::Reconfigure(new_config) => {
                self.config.store(Arc::new(new_config.clone()));
            }

            ServerCommand::Shutdown => {
                // Stop receiving new messages.
                return Err("Shutdown command received".to_string());
            }
        }

        Ok(())
    }

    /// Receive a single datagram using the user supplied network socket.
    fn recv_from(
        &self,
    ) -> Result<(Buf::Output, SocketAddr, usize), io::Error> {
        let mut msg = self.buf.create_buf();
        let mut buf = ReadBuf::new(msg.as_mut());
        self.sock
            .try_recv_buf_from(&mut buf)
            .map(|(bytes_read, addr)| (msg, addr, bytes_read))
    }

    /// Send a single datagram using the user supplied network socket.
    async fn send_to(
        sock: &Sock,
        data: &[u8],
        dest: &SocketAddr,
        limit: Duration,
    ) -> Result<(), io::Error> {
        let send_res =
            timeout(limit, poll_fn(|ctx| sock.poll_send_to(ctx, data, dest)))
                .await;

        let Ok(send_res) = send_res else {
            return Err(io::ErrorKind::TimedOut.into());
        };

        let sent = send_res?;

        if sent != data.len() {
            Err(io::Error::new(io::ErrorKind::Other, "short send"))
        } else {
            Ok(())
        }
    }

    /// Helper function to package references to key parts of our server state
    /// into a [`RequestState`] ready for passing through the
    /// [`CommonMessageFlow`] call chain and ultimately back to ourselves at
    /// [`process_call_reusult`].
    fn mk_state_for_request(
        &self,
    ) -> RequestState<Sock, Buf::Output, Svc::Target> {
        RequestState::new(
            self.sock.clone(),
            self.command_tx.clone(),
            self.config.load().write_timeout,
        )
    }
}

//--- CommonMessageFlow

impl<Sock, Buf, Svc> CommonMessageFlow<Buf, Svc>
    for DgramServer<Sock, Buf, Svc>
where
    Sock: AsyncDgramSock + Send + Sync + 'static,
    Buf: BufSource + Send + Sync + 'static,
    Buf::Output: Octets + Send + Sync + 'static,
    Svc: Service<Buf::Output> + Send + Sync + 'static,
    Svc::Target: Send + Composer + Default,
{
    type Meta = RequestState<Sock, Buf::Output, Svc::Target>;

    /// Add information to the request that relates to the type of server we
    /// are and our state where relevant.
    fn add_context_to_request(
        &self,
        request: Message<Buf::Output>,
        received_at: Instant,
        addr: SocketAddr,
    ) -> Request<Buf::Output> {
        let ctx =
            UdpTransportContext::new(self.config.load().max_response_size);
        let ctx = TransportSpecificContext::Udp(ctx);
        Request::new(addr, received_at, request, ctx)
    }

    /// Process the result from the middleware -> service -> middleware call
    /// tree.
    fn process_call_result(
        request: &Request<Buf::Output>,
        call_result: CallResult<Svc::Target>,
        state: RequestState<Sock, Buf::Output, Svc::Target>,
        metrics: Arc<ServerMetrics>,
    ) {
        metrics.inc_num_pending_writes();
        let client_addr = request.client_addr();

        tokio::spawn(async move {
            let (response, feedback) = call_result.into_inner();

            if let Some(feedback) = feedback {
                match feedback {
                    ServiceFeedback::Reconfigure {
                        idle_timeout: _, // N/A - only applies to connection-oriented transports
                    } => {
                        // Nothing to do.
                    }
                }
            }

            // Process the DNS response message, if any.
            if let Some(response) = response {
                // Convert the DNS response message into bytes.
                let target = response.finish();
                let bytes = target.as_dgram_slice();

                // Logging
                if enabled!(Level::TRACE) {
                    let pcap_text = to_pcap_text(bytes, bytes.len());
                    trace!(%client_addr, pcap_text, "Sending response");
                }

                // Actually write the DNS response message bytes to the UDP
                // socket.
                let _ = Self::send_to(
                    &state.sock,
                    bytes,
                    &client_addr,
                    state.write_timeout,
                )
                .await;

                metrics.dec_num_pending_writes();
                metrics.inc_num_sent_responses();
            }
        });
    }
}

//--- Drop

impl<Sock, Buf, Svc> Drop for DgramServer<Sock, Buf, Svc>
where
    Sock: AsyncDgramSock + Send + Sync + 'static,
    Buf: BufSource + Send + Sync + 'static,
    Buf::Output: Octets + Send + Sync,
    Svc: Service<Buf::Output> + Send + Sync + 'static,
    Svc::Target: Send + Composer + Default,
{
    fn drop(&mut self) {
        // Shutdown the DgramServer. Don't handle the failure case here as
        // I'm not sure if it's safe to log or write to stderr from a Drop
        // impl.
        let _ = self.shutdown();
    }
}

//----------- RequestState ---------------------------------------------------

/// Data needed by [`DgramServer::process_call_result`] which needs to be
/// passed through the [`CommonMessageFlow`] call chain.
pub struct RequestState<Sock, RequestOctets, Target> {
    /// The network socket over which this request was received and over which
    /// the response should be sent.
    sock: Arc<Sock>,

    /// A sender for sending [`ServerCommand`]s.
    ///
    /// Used to signal the server to stop, reconfigure, etc.
    command_tx: CommandSender<RequestOctets, Target>,

    /// The maximum amount of time to wait for a response datagram to be
    /// accepted by the operating system for writing back to the client.
    write_timeout: Duration,
}

impl<Sock, RequestOctets, Target> RequestState<Sock, RequestOctets, Target> {
    /// Creates a new instance of [`RequestState`].
    fn new(
        sock: Arc<Sock>,
        command_tx: CommandSender<RequestOctets, Target>,
        write_timeout: Duration,
    ) -> Self {
        Self {
            sock,
            command_tx,
            write_timeout,
        }
    }
}

//--- Clone

impl<Sock, RequestOctets, Target> Clone
    for RequestState<Sock, RequestOctets, Target>
{
    fn clone(&self) -> Self {
        Self {
            sock: self.sock.clone(),
            command_tx: self.command_tx.clone(),
            write_timeout: self.write_timeout,
        }
    }
}<|MERGE_RESOLUTION|>--- conflicted
+++ resolved
@@ -252,12 +252,7 @@
 ///
 /// fn my_service(msg: Request<Vec<u8>>, _meta: ())
 /// -> Result<
-<<<<<<< HEAD
 ///     Transaction<Vec<u8>,
-=======
-///     Transaction<
-///         Result<CallResult<Vec<u8>>, ServiceError>,
->>>>>>> 83c6a7cc
 ///         Pin<Box<dyn Future<
 ///             Output = Result<CallResult<Vec<u8>>, ServiceError>
 ///         > + Send>>,
