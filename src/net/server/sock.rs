//! Network socket abstractions.
use std::io;
use std::net::SocketAddr;
use std::task::{Context, Poll};

use std::boxed::Box;
use std::future::Future;
use std::pin::Pin;
use std::sync::Arc;
<<<<<<< HEAD
use tokio::io::ReadBuf;
=======
use tokio::io::{AsyncRead, AsyncWrite, ReadBuf};
>>>>>>> 6977d88d
use tokio::net::{TcpListener, TcpStream, UdpSocket};

//------------ AsyncDgramSock ------------------------------------------------

/// Asynchronous datagram sending & receiving.
///
/// Must be implemented by "network source"s to be used with a
/// [`DgramServer`].
///
<<<<<<< HEAD
/// When reading the server will wait until [`readable()`] succeeds and then
/// call [`try_recv_buf_from()`].
=======
/// When reading the server will wait until [`Self::readable()`] succeeds and
/// then call `try_recv_buf_from()`.
>>>>>>> 6977d88d
///
/// # Design notes
///
/// When the underlying socket implementation is [`tokio::net::UdpSocket`]
<<<<<<< HEAD
/// this pattern scales better than using [`poll_recv_from()`] as the latter
/// causes the socket to be locked for exclusive access even if it was
/// [`Arc::clone()`]d.
///
/// With the [`readable()`] then [`try_recv_buf_from()`] pattern one can
=======
/// this pattern scales better than using `poll_recv_from()` as the latter
/// causes the socket to be locked for exclusive access even if it was
/// [`Arc::clone()`]d.
///
/// With the `readable()` then `try_recv_buf_from()` pattern one can
>>>>>>> 6977d88d
/// [`Arc::clone()`] the socket and use it with multiple server instances at
/// once for greater throughput without any such locking occurring.
///
/// [`DgramServer`]: crate::net::server::stream::DgramServer.
pub trait AsyncDgramSock {
    /// Attempts to send data on the socket to a given address.
    fn poll_send_to(
        &self,
        cx: &mut Context,
        data: &[u8],
        dest: &SocketAddr,
    ) -> Poll<io::Result<usize>>;

    /// Waits for the socket to become readable.
    ///
    /// The function may complete without the socket being readable. This is a
    /// false-positive and attempting a try_recv() will return with
    /// io::ErrorKind::WouldBlock.
    fn readable(
        &self,
    ) -> Pin<Box<dyn Future<Output = io::Result<()>> + '_ + Send>>;

    /// Tries to receive a single datagram message on the socket. On success,
    /// returns the number of bytes read and the origin.
    ///
    /// When there is no pending data, Err(io::ErrorKind::WouldBlock) is
    /// returned. This can happen if there are multiple consumers of this
    /// socket and one of the other consumers read the data first.
    ///
    /// This function is usually paired with readable().
    fn try_recv_buf_from(
        &self,
        buf: &mut ReadBuf<'_>,
    ) -> io::Result<(usize, SocketAddr)>;
}

impl AsyncDgramSock for UdpSocket {
    fn poll_send_to(
        &self,
        cx: &mut Context,
        data: &[u8],
        dest: &SocketAddr,
    ) -> Poll<io::Result<usize>> {
        UdpSocket::poll_send_to(self, cx, data, *dest)
    }

    fn readable(
        &self,
    ) -> Pin<Box<dyn Future<Output = io::Result<()>> + '_ + Send>> {
        Box::pin(UdpSocket::readable(self))
    }

    fn try_recv_buf_from(
        &self,
        buf: &mut ReadBuf<'_>,
    ) -> io::Result<(usize, SocketAddr)> {
        UdpSocket::try_recv_buf_from(self, buf)
    }
}

impl AsyncDgramSock for Arc<UdpSocket> {
    fn poll_send_to(
        &self,
        cx: &mut Context,
        data: &[u8],
        dest: &SocketAddr,
    ) -> Poll<io::Result<usize>> {
        UdpSocket::poll_send_to(self, cx, data, *dest)
    }

    fn readable(
        &self,
    ) -> Pin<Box<dyn Future<Output = io::Result<()>> + '_ + Send>> {
        Box::pin(UdpSocket::readable(self))
    }

    fn try_recv_buf_from(
        &self,
        buf: &mut ReadBuf<'_>,
    ) -> io::Result<(usize, SocketAddr)> {
        UdpSocket::try_recv_buf_from(self, buf)
    }
}

//------------ AsyncAccept ---------------------------------------------------

/// Asynchronous accepting of incoming connections.
///
/// Must be implemented by "network source"s to be used with a
/// [`StreamServer`].
///
/// [`StreamServer`]: crate::net::server::stream::StreamServer.
pub trait AsyncAccept {
    /// The type of error that the trait impl produces.
    type Error;

    /// The type of stream that the trait impl consumes.
    type StreamType;

    /// The type of [`std::future::Future`] that the trait impl returns.
    type Future: std::future::Future<
        Output = Result<Self::StreamType, Self::Error>,
    >;

    /// Polls to accept a new incoming connection to this listener.
    ///
    /// If there is no connection to accept, Poll::Pending is returned.
    #[allow(clippy::type_complexity)]
    fn poll_accept(
        &self,
        cx: &mut Context,
    ) -> Poll<io::Result<(Self::Future, SocketAddr)>>;
}

impl AsyncAccept for TcpListener {
    type Error = io::Error;
    type StreamType = TcpStream;
    type Future = std::future::Ready<Result<Self::StreamType, io::Error>>;

    #[allow(clippy::type_complexity)]
    fn poll_accept(
        &self,
        cx: &mut Context,
    ) -> Poll<io::Result<(Self::Future, SocketAddr)>> {
        TcpListener::poll_accept(self, cx).map(|res| {
            // TODO: Should we support some sort of callback here to set
            // arbitrary socket options? E.g. TCP keep alive ala
            // https://stackoverflow.com/a/75697898 ? Or is it okay that this
            // is the plain implementation and users who want to set things
            // like TCP keep alive would need to provide their own impl? (just
            // as the serve example currently does).
            res.map(|(stream, addr)| (std::future::ready(Ok(stream)), addr))
        })
    }
}<|MERGE_RESOLUTION|>--- conflicted
+++ resolved
@@ -7,11 +7,7 @@
 use std::future::Future;
 use std::pin::Pin;
 use std::sync::Arc;
-<<<<<<< HEAD
 use tokio::io::ReadBuf;
-=======
-use tokio::io::{AsyncRead, AsyncWrite, ReadBuf};
->>>>>>> 6977d88d
 use tokio::net::{TcpListener, TcpStream, UdpSocket};
 
 //------------ AsyncDgramSock ------------------------------------------------
@@ -21,30 +17,17 @@
 /// Must be implemented by "network source"s to be used with a
 /// [`DgramServer`].
 ///
-<<<<<<< HEAD
-/// When reading the server will wait until [`readable()`] succeeds and then
-/// call [`try_recv_buf_from()`].
-=======
 /// When reading the server will wait until [`Self::readable()`] succeeds and
 /// then call `try_recv_buf_from()`.
->>>>>>> 6977d88d
 ///
 /// # Design notes
 ///
 /// When the underlying socket implementation is [`tokio::net::UdpSocket`]
-<<<<<<< HEAD
-/// this pattern scales better than using [`poll_recv_from()`] as the latter
-/// causes the socket to be locked for exclusive access even if it was
-/// [`Arc::clone()`]d.
-///
-/// With the [`readable()`] then [`try_recv_buf_from()`] pattern one can
-=======
 /// this pattern scales better than using `poll_recv_from()` as the latter
 /// causes the socket to be locked for exclusive access even if it was
 /// [`Arc::clone()`]d.
 ///
 /// With the `readable()` then `try_recv_buf_from()` pattern one can
->>>>>>> 6977d88d
 /// [`Arc::clone()`] the socket and use it with multiple server instances at
 /// once for greater throughput without any such locking occurring.
 ///
