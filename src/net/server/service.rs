--- conflicted
+++ resolved
@@ -365,16 +365,11 @@
 /// [`ServerCommand`] directing the server or connection handler handling the
 /// request to adjust its own configuration, or even to terminate the
 /// connection.
-<<<<<<< HEAD
-#[derive(Clone, Debug)]
-pub struct CallResult<Target> {
-=======
 pub struct CallResult<RequestOctets, Target>
 where
     RequestOctets: AsRef<[u8]>,
 {
     request: Option<Request<Message<RequestOctets>>>,
->>>>>>> 8fa553f0
     response: Option<AdditionalBuilder<StreamTarget<Target>>>,
     feedback: Option<ServiceFeedback>,
 }
