//! The application logic of a DNS server.
//!
//! The [`Service::call()`] function defines how the service should respond to
<<<<<<< HEAD
//! a given DNS request. resulting in a transaction that yields one or more
//! future DNS responses, and/or a [`ServerCommand`].
=======
//! a given DNS request. resulting in a [`Transaction`] containing a
//! transaction that yields one or more future DNS responses, and/or a
//! [`ServiceFeedback`].
>>>>>>> c444aa82
use core::fmt::Display;
use core::ops::Deref;

use std::boxed::Box;
use std::future::Future;
use std::pin::Pin;
use std::sync::Arc;
use std::time::Duration;
use std::vec::Vec;

use futures_util::stream::FuturesOrdered;
use futures_util::{FutureExt, StreamExt};
use octseq::{OctetsBuilder, ShortBuf};

use crate::base::iana::Rcode;
use crate::base::message_builder::{AdditionalBuilder, PushError};
use crate::base::wire::{Composer, ParseError};
use crate::base::{Message, StreamTarget};

use super::message::Request;

//------------ Service -------------------------------------------------------

/// [`Service`]s are responsible for determining how to respond to valid DNS
/// requests.
///
/// A request is "valid" if it passed successfully through the underlying
/// server (e.g. [`DgramServer`] or [`StreamServer`]) and [`MiddlewareChain`]
/// stages.
///
/// For an overview of how services fit into the total flow of request and
/// response handling see the [net::server module documentation].
///
/// Each [`Service`] implementation defines a [`call()`] function which takes
/// a [`Request`] DNS request as input and returns either a
/// [`Transaction`] on success, or a [`ServiceError`] on failure, as output.
///
/// Each [`Transaction`] contains either a single DNS response message, or a
/// stream of DNS response messages (e.g. for a zone transfer). Each response
/// message is returned as a [`Future`] which the underlying server will
/// resolve to a [`CallResult`].
///
/// # Usage
///
/// There are three ways to implement the [`Service`] trait:
///
///   1. Implement the [`Service`] trait on a struct.
///   2. Define a function compatible with the [`Service`] trait.
///   3. Define a function compatible with [`service_fn()`].
///
/// <div class="warning">
///
/// Whichever approach you choose it is important to minimize the work done
/// before returning from [`Service::call()`], as time spent here blocks the
/// caller. Instead as much work as possible should be delegated to the
/// futures returned as a [`Transaction`].
///
/// </div>
///
/// # Implementing the [`Service`] trait on a `struct`
///
/// ```
/// use core::future::ready;
/// use core::future::Ready;
///
/// use domain::base::iana::{Class, Rcode};
/// use domain::base::message_builder::AdditionalBuilder;
/// use domain::base::{Dname, Message, MessageBuilder, StreamTarget};
/// use domain::net::server::message::Request;
/// use domain::net::server::service::{
///     CallResult, Service, ServiceError, Transaction
/// };
/// use domain::net::server::util::mk_builder_for_target;
/// use domain::rdata::A;
///
/// fn mk_answer(
///     msg: &Request<Message<Vec<u8>>>,
///     builder: MessageBuilder<StreamTarget<Vec<u8>>>,
/// ) -> Result<AdditionalBuilder<StreamTarget<Vec<u8>>>, ServiceError> {
///     let mut answer = builder.start_answer(msg.message(), Rcode::NoError)?;
///     answer.push((
///         Dname::root_ref(),
///         Class::In,
///         86400,
///         A::from_octets(192, 0, 2, 1),
///     ))?;
///     Ok(answer.additional())
/// }
///
/// struct MyService;
///
/// impl Service<Vec<u8>> for MyService {
///     type Target = Vec<u8>;
///     type Future = Ready<Result<CallResult<Vec<u8>, Self::Target>, ServiceError>>;
///
///     fn call(
///         &self,
///         msg: Request<Message<Vec<u8>>>,
///     ) -> Result<Transaction<Vec<u8>, Self::Target, Self::Future>,
///         ServiceError,
///     > {
///         let builder = mk_builder_for_target();
///         let additional = mk_answer(&msg, builder)?;
///         let item = ready(Ok(CallResult::new(additional)));
///         let txn = Transaction::single(item);
///         Ok(txn)
///     }
/// }
/// ```
///
/// # Define a function compatible with the [`Service`] trait
///
/// ```
/// use core::fmt::Debug;
/// use core::future::ready;
/// use core::future::Future;
///
/// use domain::base::{Dname, Message};
/// use domain::base::iana::{Class, Rcode};
/// use domain::base::name::ToLabelIter;
/// use domain::base::wire::Composer;
/// use domain::dep::octseq::{OctetsBuilder, FreezeBuilder, Octets};
/// use domain::net::server::message::Request;
/// use domain::net::server::service::{CallResult, ServiceError, Transaction};
/// use domain::net::server::util::mk_builder_for_target;
/// use domain::rdata::A;
///
/// fn name_to_ip<Target>(
///     msg: Request<Message<Vec<u8>>>,
/// ) -> Result<
///     Transaction<Vec<u8>, Target,
///         impl Future<
///             Output = Result<
///                 CallResult<Vec<u8>, Target>,
///                 ServiceError,
///             >,
///         > + Send,
///     >,
///     ServiceError,
/// >
/// where
///     Target: Composer + Octets + FreezeBuilder<Octets = Target> + Default + Send,
///     <Target as OctetsBuilder>::AppendError: Debug,
/// {
///     let mut out_answer = None;
///     if let Ok(question) = msg.message().sole_question() {
///         let qname = question.qname();
///         let num_labels = qname.label_count();
///         if num_labels >= 5 {
///             let mut iter = qname.iter_labels();
///             let a = iter.nth(num_labels - 5).unwrap();
///             let b = iter.next().unwrap();
///             let c = iter.next().unwrap();
///             let d = iter.next().unwrap();
///             let a_rec: Result<A, _> = format!("{a}.{b}.{c}.{d}").parse();
///             if let Ok(a_rec) = a_rec {
///                 let builder = mk_builder_for_target();
///                 let mut answer =
///                     builder
///                         .start_answer(msg.message(), Rcode::NoError)
///                         .unwrap();
///                 answer
///                     .push((Dname::root_ref(), Class::In, 86400, a_rec))
///                     .unwrap();
///                 out_answer = Some(answer);
///             }
///         }
///     }
///
///     if out_answer.is_none() {
///         let builder = mk_builder_for_target();
///         let answer = builder
///             .start_answer(msg.message(), Rcode::Refused)
///             .unwrap();
///         out_answer = Some(answer);
///     }
///
///     let additional = out_answer.unwrap().additional();
///     let item = Ok(CallResult::new(additional));
///     Ok(Transaction::single(ready(item)))
/// }
/// ```
///
/// Now when you want to use the service pass it to the server:
///
/// ```ignore
/// let srv = DgramServer::new(sock, buf, name_to_ip);
/// ```
///
/// # Define a function compatible with [`service_fn()`]
///
/// See [`service_fn()`] for an example of how to use it to create a
/// [`Service`] impl from a funciton.
///
/// [`MiddlewareChain`]: crate::net::server::middleware::chain::MiddlewareChain
/// [`DgramServer`]: crate::net::server::dgram::DgramServer
/// [`StreamServer`]: crate::net::server::stream::StreamServer
/// [net::server module documentation]: crate::net::server
/// [`call()`]: Self::call()
/// [`service_fn()`]: crate::net::server::util::service_fn()
pub trait Service<RequestOctets: AsRef<[u8]> = Vec<u8>> {
<<<<<<< HEAD
    /// The type of buffer to store the output messages in.
=======
    /// The type of buffer in which response messages are stored.
>>>>>>> c444aa82
    type Target: Composer + Default + Send + Sync + 'static;

    /// The type of future returned by [`Service::call()`] via
    /// [`Transaction::single()`].
    type Future: std::future::Future<
            Output = Result<
                CallResult<RequestOctets, Self::Target>,
                ServiceError,
            >,
        > + Send;

    /// Generate a response to a fully pre-processed request.
    #[allow(clippy::type_complexity)]
    fn call(
        &self,
        message: Request<Message<RequestOctets>>,
    ) -> Result<
        Transaction<RequestOctets, Self::Target, Self::Future>,
        ServiceError,
    >;
}

/// Helper trait impl to treat an [`Arc<impl Service>`] as a [`Service`].
impl<RequestOctets: AsRef<[u8]>, T: Service<RequestOctets>>
    Service<RequestOctets> for Arc<T>
{
    type Target = T::Target;
    type Future = T::Future;

    fn call(
        &self,
        message: Request<Message<RequestOctets>>,
    ) -> Result<
        Transaction<RequestOctets, Self::Target, Self::Future>,
        ServiceError,
    > {
        Arc::deref(self).call(message)
    }
}

/// Helper trait impl to treat a function as a [`Service`].
impl<RequestOctets, Target, Future, F> Service<RequestOctets> for F
where
    F: Fn(
        Request<Message<RequestOctets>>,
    )
        -> Result<Transaction<RequestOctets, Target, Future>, ServiceError>,
    RequestOctets: AsRef<[u8]>,
    Target: Composer + Default + Send + Sync + 'static,
    Future: std::future::Future<
            Output = Result<CallResult<RequestOctets, Target>, ServiceError>,
        > + Send,
{
    type Target = Target;
    type Future = Future;

    fn call(
        &self,
        message: Request<Message<RequestOctets>>,
    ) -> Result<
        Transaction<RequestOctets, Self::Target, Self::Future>,
        ServiceError,
    > {
        (*self)(message)
    }
}

//------------ ServiceError --------------------------------------------------

/// An error reported by a [`Service`].
#[derive(Debug)]
pub enum ServiceError {
    /// The service was unable to parse the request.
    FormatError,

    /// The service encountered a service-specific error condition.
    InternalError,

    /// The service was unable to assemble the response.
    NotImplemented,

    /// The service declined to handle the request.
    Refused,
}

impl ServiceError {
    /// The DNS RCODE to send back to the client for this error.
    pub fn rcode(&self) -> Rcode {
        match self {
            Self::FormatError => Rcode::FormErr,
            Self::InternalError => Rcode::ServFail,
            Self::NotImplemented => Rcode::NotImp,
            Self::Refused => Rcode::Refused,
        }
    }
}

//--- Display

impl Display for ServiceError {
    fn fmt(&self, f: &mut core::fmt::Formatter<'_>) -> core::fmt::Result {
        match self {
            Self::FormatError => write!(f, "Format error"),
            Self::InternalError => write!(f, "Internal error"),
            Self::NotImplemented => write!(f, "Not implemented"),
            Self::Refused => write!(f, "Refused"),
        }
    }
}

//--- From<PushError>

impl From<PushError> for ServiceError {
    fn from(_: PushError) -> Self {
        Self::InternalError
    }
}

//--- From<ParseError>

impl From<ParseError> for ServiceError {
    fn from(_: ParseError) -> Self {
        Self::FormatError
    }
}

//------------ ServiceFeedback -----------------------------------------------

/// Feedback from a [`Service`] to a server asking it to do something.
#[derive(Copy, Clone, Debug)]
pub enum ServiceFeedback {
    /// Ask the server to alter its configuration. For connection-oriented
    /// servers the changes will only apply to the current connection.
    Reconfigure {
        /// If `Some`, the new idle timeout the [`Service`] would like the
        /// server to use.
        idle_timeout: Option<Duration>,
    },

    /// Ask the connection handler to terminate.
    ///
    /// This command is only applicable to connection-oriented
    /// transport protocols.
    CloseConnection,
}

//------------ CallResult ----------------------------------------------------

/// The result of processing a DNS request via [`Service::call()`].
///
/// Directions to a server on how to respond to a request.
///
/// In most cases a [`CallResult`] will be a DNS response message.
///
/// If needed a [`CallResult`] can instead, or additionally, contain a
/// [`ServiceFeedback`] directing the server or connection handler handling the
/// request to adjust its own configuration, or even to terminate the
/// connection.
#[derive(Clone, Debug)]
pub struct CallResult<RequestOctets, Target>
where
    RequestOctets: AsRef<[u8]>,
{
    /// The request that this result relates to, if any.
    request: Option<Request<Message<RequestOctets>>>,

    /// Optional response to send back to the client.
    response: Option<AdditionalBuilder<StreamTarget<Target>>>,

    /// Optioanl feedback from the [`Service`] to the server.
    feedback: Option<ServiceFeedback>,
}

impl<RequestOctets, Target> CallResult<RequestOctets, Target>
where
    RequestOctets: AsRef<[u8]>,
    Target: OctetsBuilder + AsRef<[u8]> + AsMut<[u8]>,
    Target::AppendError: Into<ShortBuf>,
{
    /// Construct a [`CallResult`] from a DNS response message.
    #[must_use]
    pub fn new(response: AdditionalBuilder<StreamTarget<Target>>) -> Self {
        Self {
            request: None,
            response: Some(response),
            feedback: None,
        }
    }

    /// Construct a [`CallResult`] from a [`ServiceFeedback`].
    #[must_use]
    pub fn feedback_only(command: ServiceFeedback) -> Self {
        Self {
            request: None,
            response: None,
            feedback: Some(command),
        }
    }

    /// Add an [`Request<_>`] to an existing [`CallResult`].
    #[must_use]
    pub fn with_request(
        mut self,
        request: Request<Message<RequestOctets>>,
    ) -> Self {
        self.request = Some(request);
        self
    }

    /// Add a [`ServiceFeedback`] to an existing [`CallResult`].
    #[must_use]
    pub fn with_feedback(mut self, feedback: ServiceFeedback) -> Self {
        self.feedback = Some(feedback);
        self
    }

    /// Get the contained feedback, if any.
    #[must_use]
    pub fn feedback(&self) -> Option<ServiceFeedback> {
        self.feedback
    }

    /// Get a mutable reference to the contained DNS response message, if any.
    #[must_use]
    pub fn get_response_mut(
        &mut self,
    ) -> Option<&mut AdditionalBuilder<StreamTarget<Target>>> {
        self.response.as_mut()
    }

    /// Convert the [`CallResult`] into the contained DNS response message and command.
    #[must_use]
    #[allow(clippy::type_complexity)]
    pub fn into_inner(
        self,
    ) -> (
        Option<Request<Message<RequestOctets>>>,
        Option<AdditionalBuilder<StreamTarget<Target>>>,
        Option<ServiceFeedback>,
    ) {
        let CallResult {
            request,
            response,
            feedback,
        } = self;
        (request, response, feedback)
    }
}

//------------ Transaction ---------------------------------------------------

/// Zero or more DNS response futures relating to a single DNS request.
///
/// A transaction is either empty, a single DNS response future, or a stream
/// of DNS response futures.
///
/// # Usage
///
/// Either:
///   - Construct a transaction for a [`single()`] response future, OR
///   - Construct a transaction [`stream()`] and [`push()`] response futures
///     into it.
///
/// Then iterate over the response futures one at a time using [`next()`].
///
/// [`single()`]: Self::single()
/// [`stream()`]: Self::stream()
/// [`push()`]: TransactionStream::push()
/// [`next()`]: Self::next()
pub struct Transaction<RequestOctets, Target, Future>(
    TransactionInner<RequestOctets, Target, Future>,
)
where
    RequestOctets: AsRef<[u8]>,
    Future: std::future::Future<
        Output = Result<CallResult<RequestOctets, Target>, ServiceError>,
    >;

<<<<<<< HEAD
/// A stream of zero or more DNS response futures relating to a single DNS request.
pub struct TransactionStream<Item> {
    stream: FuturesOrdered<Pin<Box<dyn Future<Output = Item> + Send>>>,
}

impl<Item> TransactionStream<Item> {
    /// Add a response future to a transaction stream.
    pub fn push<T: Future<Output = Item> + Send + 'static>(
        &mut self,
        fut: T,
    ) {
        self.stream.push_back(fut.boxed());
    }

    async fn next(&mut self) -> Option<Item> {
        self.stream.next().await
    }
}

impl<Item> Default for TransactionStream<Item> {
    fn default() -> Self {
        Self {
            stream: Default::default(),
        }
    }
}

impl<Item> std::fmt::Debug for TransactionStream<Item> {
    fn fmt(&self, f: &mut core::fmt::Formatter<'_>) -> core::fmt::Result {
        f.debug_struct("TransactionStream").finish()
    }
}

type Stream<RequestOctets, Target> = TransactionStream<
    Result<CallResult<RequestOctets, Target>, ServiceError>,
>;

enum TransactionInner<RequestOctets, Target, Future>
where
    RequestOctets: AsRef<[u8]>,
    Future: std::future::Future<
        Output = Result<CallResult<RequestOctets, Target>, ServiceError>,
    >,
{
    /// The transaction will result in a single immediate response.
    ///
    /// This variant is for internal use only when aborting Middleware
    /// processing early.
    Immediate(
        Option<Result<CallResult<RequestOctets, Target>, ServiceError>>,
    ),

    /// The transaction will result in at most a single response future.
    Single(Option<Future>),

    /// The transaction will result in stream of multiple response futures.
    PendingStream(
        Pin<
            Box<
                dyn std::future::Future<
                        Output = Stream<RequestOctets, Target>,
                    > + Send,
            >,
        >,
    ),

    /// The transaction is a stream of multiple response futures.
    Stream(
        TransactionStream<
            Result<CallResult<RequestOctets, Target>, ServiceError>,
        >,
    ),
}

impl<RequestOctets, Target, Future> Transaction<RequestOctets, Target, Future>
=======
impl<Item, Future> Transaction<Item, Future>
>>>>>>> c444aa82
where
    RequestOctets: AsRef<[u8]>,
    Future: std::future::Future<
        Output = Result<CallResult<RequestOctets, Target>, ServiceError>,
    >,
{
    /// Construct a transaction for a single immediate response.
    pub(crate) fn immediate(
        item: Result<CallResult<RequestOctets, Target>, ServiceError>,
    ) -> Self {
        Self(TransactionInner::Immediate(Some(item)))
    }

    /// Construct an empty transaction.
    pub fn empty() -> Self {
        Self(TransactionInner::Single(None))
    }

    /// Construct a transaction for a single response future.
    pub fn single(fut: Future) -> Self {
        Self(TransactionInner::Single(Some(fut)))
    }

    /// Construct a transaction for a future stream of response futures.
    ///
    /// The given future should build the stream of response futures that will
    /// eventually be resolved by [`Self::next()`].
    ///
    /// This takes a future instead of a [`TransactionStream`] because the
    /// caller may not yet know how many futures they need to push into the
    /// stream and we don't want them to block us while they work that out.
    pub fn stream(
        fut: Pin<
            Box<
                dyn std::future::Future<
                        Output = Stream<RequestOctets, Target>,
                    > + Send,
            >,
        >,
    ) -> Self {
        Self(TransactionInner::PendingStream(fut))
    }

    /// Take the next response from the transaction, if any.
    ///
    /// This function provides a single way to take futures from the
    /// transaction without needing to handle which type of transaction it is.
    ///
    /// Returns None if there are no (more) responses to take, Some(future)
    /// otherwise.
    pub async fn next(
        &mut self,
    ) -> Option<Result<CallResult<RequestOctets, Target>, ServiceError>> {
        match &mut self.0 {
            TransactionInner::Immediate(item) => item.take(),

            TransactionInner::Single(opt_fut) => match opt_fut.take() {
                Some(fut) => Some(fut.await),
                None => None,
            },

            TransactionInner::PendingStream(stream_fut) => {
                let mut stream = stream_fut.await;
                let next = stream.next().await;
                self.0 = TransactionInner::Stream(stream);
                next
            }

            TransactionInner::Stream(stream) => stream.next().await,
        }
    }
}

//------------ TransactionInner ----------------------------------------------

/// Private inner details of the [`Transaction`] type.
///
/// This type exists to (a) hide the `Immediate` variant from the consumer of
/// this library as it is for internal use only and not something a
/// [`Service`] impl should return, and (b) to control the interface offered
/// to consumers of this type and avoid them having to work with the enum
/// variants directly.
enum TransactionInner<Item, Future>
where
    Future: std::future::Future<Output = Item> + Send,
{
    /// The transaction will result in a single immediate response.
    ///
    /// This variant is for internal use only when aborting Middleware
    /// processing early.
    Immediate(Option<Item>),

    /// The transaction will result in at most a single response future.
    Single(Option<Future>),

    /// The transaction will result in stream of multiple response futures.
    PendingStream(
        Pin<
            Box<
                dyn std::future::Future<Output = TransactionStream<Item>>
                    + Send,
            >,
        >,
    ),

    /// The transaction is a stream of multiple response futures.
    Stream(TransactionStream<Item>),
}

//------------ TransacationStream --------------------------------------------

/// A stream of zero or more DNS response futures relating to a single DNS request.
pub struct TransactionStream<Item> {
    /// An ordered sequence of futures that will resolve to responses to be
    /// sent back to the client.
    stream: FuturesOrdered<Pin<Box<dyn Future<Output = Item> + Send>>>,
}

impl<Item> TransactionStream<Item> {
    /// Add a response future to a transaction stream.
    pub fn push<T: Future<Output = Item> + Send + 'static>(
        &mut self,
        fut: T,
    ) {
        self.stream.push_back(fut.boxed());
    }

    /// Fetch the next message from the stream, if any.
    async fn next(&mut self) -> Option<Item> {
        self.stream.next().await
    }
}

impl<Item> Default for TransactionStream<Item> {
    fn default() -> Self {
        Self {
            stream: Default::default(),
        }
    }
}<|MERGE_RESOLUTION|>--- conflicted
+++ resolved
@@ -1,14 +1,9 @@
 //! The application logic of a DNS server.
 //!
 //! The [`Service::call()`] function defines how the service should respond to
-<<<<<<< HEAD
-//! a given DNS request. resulting in a transaction that yields one or more
-//! future DNS responses, and/or a [`ServerCommand`].
-=======
 //! a given DNS request. resulting in a [`Transaction`] containing a
 //! transaction that yields one or more future DNS responses, and/or a
 //! [`ServiceFeedback`].
->>>>>>> c444aa82
 use core::fmt::Display;
 use core::ops::Deref;
 
@@ -107,7 +102,8 @@
 ///     fn call(
 ///         &self,
 ///         msg: Request<Message<Vec<u8>>>,
-///     ) -> Result<Transaction<Vec<u8>, Self::Target, Self::Future>,
+///     ) -> Result<
+///         Transaction<Vec<u8>, Self::Target, Self::Future>,
 ///         ServiceError,
 ///     > {
 ///         let builder = mk_builder_for_target();
@@ -210,11 +206,7 @@
 /// [`call()`]: Self::call()
 /// [`service_fn()`]: crate::net::server::util::service_fn()
 pub trait Service<RequestOctets: AsRef<[u8]> = Vec<u8>> {
-<<<<<<< HEAD
-    /// The type of buffer to store the output messages in.
-=======
     /// The type of buffer in which response messages are stored.
->>>>>>> c444aa82
     type Target: Composer + Default + Send + Sync + 'static;
 
     /// The type of future returned by [`Service::call()`] via
@@ -493,85 +485,7 @@
         Output = Result<CallResult<RequestOctets, Target>, ServiceError>,
     >;
 
-<<<<<<< HEAD
-/// A stream of zero or more DNS response futures relating to a single DNS request.
-pub struct TransactionStream<Item> {
-    stream: FuturesOrdered<Pin<Box<dyn Future<Output = Item> + Send>>>,
-}
-
-impl<Item> TransactionStream<Item> {
-    /// Add a response future to a transaction stream.
-    pub fn push<T: Future<Output = Item> + Send + 'static>(
-        &mut self,
-        fut: T,
-    ) {
-        self.stream.push_back(fut.boxed());
-    }
-
-    async fn next(&mut self) -> Option<Item> {
-        self.stream.next().await
-    }
-}
-
-impl<Item> Default for TransactionStream<Item> {
-    fn default() -> Self {
-        Self {
-            stream: Default::default(),
-        }
-    }
-}
-
-impl<Item> std::fmt::Debug for TransactionStream<Item> {
-    fn fmt(&self, f: &mut core::fmt::Formatter<'_>) -> core::fmt::Result {
-        f.debug_struct("TransactionStream").finish()
-    }
-}
-
-type Stream<RequestOctets, Target> = TransactionStream<
-    Result<CallResult<RequestOctets, Target>, ServiceError>,
->;
-
-enum TransactionInner<RequestOctets, Target, Future>
-where
-    RequestOctets: AsRef<[u8]>,
-    Future: std::future::Future<
-        Output = Result<CallResult<RequestOctets, Target>, ServiceError>,
-    >,
-{
-    /// The transaction will result in a single immediate response.
-    ///
-    /// This variant is for internal use only when aborting Middleware
-    /// processing early.
-    Immediate(
-        Option<Result<CallResult<RequestOctets, Target>, ServiceError>>,
-    ),
-
-    /// The transaction will result in at most a single response future.
-    Single(Option<Future>),
-
-    /// The transaction will result in stream of multiple response futures.
-    PendingStream(
-        Pin<
-            Box<
-                dyn std::future::Future<
-                        Output = Stream<RequestOctets, Target>,
-                    > + Send,
-            >,
-        >,
-    ),
-
-    /// The transaction is a stream of multiple response futures.
-    Stream(
-        TransactionStream<
-            Result<CallResult<RequestOctets, Target>, ServiceError>,
-        >,
-    ),
-}
-
 impl<RequestOctets, Target, Future> Transaction<RequestOctets, Target, Future>
-=======
-impl<Item, Future> Transaction<Item, Future>
->>>>>>> c444aa82
 where
     RequestOctets: AsRef<[u8]>,
     Future: std::future::Future<
@@ -654,15 +568,20 @@
 /// [`Service`] impl should return, and (b) to control the interface offered
 /// to consumers of this type and avoid them having to work with the enum
 /// variants directly.
-enum TransactionInner<Item, Future>
+enum TransactionInner<RequestOctets, Target, Future>
 where
-    Future: std::future::Future<Output = Item> + Send,
+    RequestOctets: AsRef<[u8]>,
+    Future: std::future::Future<
+        Output = Result<CallResult<RequestOctets, Target>, ServiceError>,
+    >,
 {
     /// The transaction will result in a single immediate response.
     ///
     /// This variant is for internal use only when aborting Middleware
     /// processing early.
-    Immediate(Option<Item>),
+    Immediate(
+        Option<Result<CallResult<RequestOctets, Target>, ServiceError>>,
+    ),
 
     /// The transaction will result in at most a single response future.
     Single(Option<Future>),
@@ -671,17 +590,26 @@
     PendingStream(
         Pin<
             Box<
-                dyn std::future::Future<Output = TransactionStream<Item>>
-                    + Send,
+                dyn std::future::Future<
+                        Output = Stream<RequestOctets, Target>,
+                    > + Send,
             >,
         >,
     ),
 
     /// The transaction is a stream of multiple response futures.
-    Stream(TransactionStream<Item>),
+    Stream(
+        TransactionStream<
+            Result<CallResult<RequestOctets, Target>, ServiceError>,
+        >,
+    ),
 }
 
 //------------ TransacationStream --------------------------------------------
+
+type Stream<RequestOctets, Target> = TransactionStream<
+    Result<CallResult<RequestOctets, Target>, ServiceError>,
+>;
 
 /// A stream of zero or more DNS response futures relating to a single DNS request.
 pub struct TransactionStream<Item> {
@@ -711,4 +639,10 @@
             stream: Default::default(),
         }
     }
+}
+
+impl<Item> std::fmt::Debug for TransactionStream<Item> {
+    fn fmt(&self, f: &mut core::fmt::Formatter<'_>) -> core::fmt::Result {
+        f.debug_struct("TransactionStream").finish()
+    }
 }